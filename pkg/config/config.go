/*
Copyright 2017 The Kubernetes Authors.

Licensed under the Apache License, Version 2.0 (the "License");
you may not use this file except in compliance with the License.
You may obtain a copy of the License at

    http://www.apache.org/licenses/LICENSE-2.0

Unless required by applicable law or agreed to in writing, software
distributed under the License is distributed on an "AS IS" BASIS,
WITHOUT WARRANTIES OR CONDITIONS OF ANY KIND, either express or implied.
See the License for the specific language governing permissions and
limitations under the License.
*/

package config

<<<<<<< HEAD
=======
import (
	"github.com/BurntSushi/toml"
	"github.com/containerd/containerd"
)

>>>>>>> 70da14e4
// Runtime struct to contain the type(ID), engine, and root variables for a default runtime
// and a runtime for untrusted worload.
type Runtime struct {
	// Type is the runtime type to use in containerd e.g. io.containerd.runtime.v1.linux
	Type string `toml:"runtime_type" json:"runtimeType"`
	// Engine is the name of the runtime engine used by containerd.
	// This only works for runtime type "io.containerd.runtime.v1.linux".
	// DEPRECATED: use Options instead. Remove when shim v1 is deprecated.
	Engine string `toml:"runtime_engine" json:"runtimeEngine"`
	// Root is the directory used by containerd for runtime state.
	// DEPRECATED: use Options instead. Remove when shim v1 is deprecated.
	// This only works for runtime type "io.containerd.runtime.v1.linux".
	Root string `toml:"runtime_root" json:"runtimeRoot"`
	// Options are config options for the runtime. If options is loaded
	// from toml config, it will be toml.Primitive.
	Options *toml.Primitive `toml:"options" json:"options"`
}

// ContainerdConfig contains toml config related to containerd
type ContainerdConfig struct {
	// Snapshotter is the snapshotter used by containerd.
	Snapshotter string `toml:"snapshotter" json:"snapshotter"`
	// DefaultRuntime is the default runtime to use in containerd.
	// This runtime is used when no runtime handler (or the empty string) is provided.
	DefaultRuntime Runtime `toml:"default_runtime" json:"defaultRuntime"`
	// UntrustedWorkloadRuntime is a runtime to run untrusted workloads on it.
	// DEPRECATED: use Runtimes instead. If provided, this runtime is mapped to the runtime handler
	//     named 'untrusted'. It is a configuration error to provide both the (now deprecated)
	//     UntrustedWorkloadRuntime and a handler in the Runtimes handler map (below) for 'untrusted'
	//     workloads at the same time. Please provide one or the other.
	UntrustedWorkloadRuntime Runtime `toml:"untrusted_workload_runtime" json:"untrustedWorkloadRuntime"`
	// Runtimes is a map from CRI RuntimeHandler strings, which specify types of runtime
	// configurations, to the matching configurations.
	Runtimes map[string]Runtime `toml:"runtimes" json:"runtimes"`
	// NoPivot disables pivot-root (linux only), required when running a container in a RamDisk with runc
	// This only works for runtime type "io.containerd.runtime.v1.linux".
	// DEPRECATED: use Runtime.Options instead. Remove when shim v1 is deprecated.
	NoPivot bool `toml:"no_pivot" json:"noPivot"`
}

// CniConfig contains toml config related to cni
type CniConfig struct {
	// NetworkPluginBinDir is the directory in which the binaries for the plugin is kept.
	NetworkPluginBinDir string `toml:"bin_dir" json:"binDir"`
	// NetworkPluginConfDir is the directory in which the admin places a CNI conf.
	NetworkPluginConfDir string `toml:"conf_dir" json:"confDir"`
	// NetworkPluginConfTemplate is the file path of golang template used to generate
	// cni config.
	// When it is set, containerd will get cidr from kubelet to replace {{.PodCIDR}} in
	// the template, and write the config into NetworkPluginConfDir.
	// Ideally the cni config should be placed by system admin or cni daemon like calico,
	// weaveworks etc. However, there are still users using kubenet
	// (https://kubernetes.io/docs/concepts/cluster-administration/network-plugins/#kubenet)
	// today, who don't have a cni daemonset in production. NetworkPluginConfTemplate is
	// a temporary backward-compatible solution for them.
	// TODO(random-liu): Deprecate this option when kubenet is deprecated.
	NetworkPluginConfTemplate string `toml:"conf_template" json:"confTemplate"`
}

// Mirror contains the config related to the registry mirror
type Mirror struct {
	// Endpoints are endpoints for a namespace. CRI plugin will try the endpoints
	// one by one until a working one is found. The endpoint must be a valid url
	// with host specified.
	Endpoints []string `toml:"endpoint" json:"endpoint"`
}

// AuthConfig contains the config related to authentication to a specific registry
type AuthConfig struct {
	// Username is the username to login the registry.
	Username string `toml:"username" json:"username"`
	// Password is the password to login the registry.
	Password string `toml:"password" json:"password"`
	// Auth is a base64 encoded string from the concatenation of the username,
	// a colon, and the password.
	Auth string `toml:"auth" json:"auth"`
	// IdentityToken is used to authenticate the user and get
	// an access token for the registry.
	IdentityToken string `toml:"identitytoken" json:"identitytoken"`
}

// Registry is registry settings configured
type Registry struct {
	// Mirrors are namespace to mirror mapping for all namespaces.
	Mirrors map[string]Mirror `toml:"mirrors" json:"mirrors"`
	// Auths are registry endpoint to auth config mapping. The registry endpoint must
	// be a valid url with host specified.
	Auths map[string]AuthConfig `toml:"auths" json:"auths"`
}

// PluginConfig contains toml config related to CRI plugin,
// it is a subset of Config.
type PluginConfig struct {
	// ContainerdConfig contains config related to containerd
	ContainerdConfig `toml:"containerd" json:"containerd"`
	// CniConfig contains config related to cni
	CniConfig `toml:"cni" json:"cni"`
	// Registry contains config related to the registry
	Registry Registry `toml:"registry" json:"registry"`
	// StreamServerAddress is the ip address streaming server is listening on.
	StreamServerAddress string `toml:"stream_server_address" json:"streamServerAddress"`
	// StreamServerPort is the port streaming server is listening on.
	StreamServerPort string `toml:"stream_server_port" json:"streamServerPort"`
	// EnableSelinux indicates to enable the selinux support.
	EnableSelinux bool `toml:"enable_selinux" json:"enableSelinux"`
	// SandboxImage is the image used by sandbox container.
	SandboxImage string `toml:"sandbox_image" json:"sandboxImage"`
	// StatsCollectPeriod is the period (in seconds) of snapshots stats collection.
	StatsCollectPeriod int `toml:"stats_collect_period" json:"statsCollectPeriod"`
	// SystemdCgroup enables systemd cgroup support.
	// This only works for runtime type "io.containerd.runtime.v1.linux".
	// DEPRECATED: config runc runtime handler instead. Remove when shim v1 is deprecated.
	SystemdCgroup bool `toml:"systemd_cgroup" json:"systemdCgroup"`
	// EnableTLSStreaming indicates to enable the TLS streaming support.
	EnableTLSStreaming bool `toml:"enable_tls_streaming" json:"enableTLSStreaming"`
	// X509KeyPairStreaming is a x509 key pair used for TLS streaming
	X509KeyPairStreaming `toml:"x509_key_pair_streaming" json:"x509KeyPairStreaming"`
	// MaxContainerLogLineSize is the maximum log line size in bytes for a container.
	// Log line longer than the limit will be split into multiple lines. Non-positive
	// value means no limit.
	MaxContainerLogLineSize int `toml:"max_container_log_line_size" json:"maxContainerLogSize"`
}

// X509KeyPairStreaming contains the x509 configuration for streaming
type X509KeyPairStreaming struct {
	// TLSCertFile is the path to a certificate file
	TLSCertFile string `toml:"tls_cert_file" json:"tlsCertFile"`
	// TLSKeyFile is the path to a private key file
	TLSKeyFile string `toml:"tls_key_file" json:"tlsKeyFile"`
}

// Config contains all configurations for cri server.
type Config struct {
	// PluginConfig is the config for CRI plugin.
	PluginConfig
	// ContainerdRootDir is the root directory path for containerd.
	ContainerdRootDir string `json:"containerdRootDir"`
	// ContainerdEndpoint is the containerd endpoint path.
	ContainerdEndpoint string `json:"containerdEndpoint"`
	// RootDir is the root directory path for managing cri plugin files
	// (metadata checkpoint etc.)
	RootDir string `json:"rootDir"`
	// StateDir is the root directory path for managing volatile pod/container data
	StateDir string `json:"stateDir"`
}

const (
	// RuntimeUntrusted is the implicit runtime defined for ContainerdConfig.UntrustedWorkloadRuntime
	RuntimeUntrusted = "untrusted"
)<|MERGE_RESOLUTION|>--- conflicted
+++ resolved
@@ -16,14 +16,10 @@
 
 package config
 
-<<<<<<< HEAD
-=======
 import (
 	"github.com/BurntSushi/toml"
-	"github.com/containerd/containerd"
 )
 
->>>>>>> 70da14e4
 // Runtime struct to contain the type(ID), engine, and root variables for a default runtime
 // and a runtime for untrusted worload.
 type Runtime struct {
